package chat

import (
	"context"
	"time"

	"github.com/charmbracelet/bubbles/v2/key"
	"github.com/charmbracelet/bubbles/v2/spinner"
	tea "github.com/charmbracelet/bubbletea/v2"
	"github.com/charmbracelet/crush/internal/app"
	"github.com/charmbracelet/crush/internal/config"
	"github.com/charmbracelet/crush/internal/history"
	"github.com/charmbracelet/crush/internal/message"
	"github.com/charmbracelet/crush/internal/pubsub"
	"github.com/charmbracelet/crush/internal/session"
	"github.com/charmbracelet/crush/internal/tui/components/anim"
	"github.com/charmbracelet/crush/internal/tui/components/chat"
	"github.com/charmbracelet/crush/internal/tui/components/chat/editor"
	"github.com/charmbracelet/crush/internal/tui/components/chat/header"
	"github.com/charmbracelet/crush/internal/tui/components/chat/sidebar"
	"github.com/charmbracelet/crush/internal/tui/components/chat/splash"
	"github.com/charmbracelet/crush/internal/tui/components/completions"
	"github.com/charmbracelet/crush/internal/tui/components/core/layout"
	"github.com/charmbracelet/crush/internal/tui/components/dialogs/commands"
	"github.com/charmbracelet/crush/internal/tui/components/dialogs/filepicker"
	"github.com/charmbracelet/crush/internal/tui/page"
	"github.com/charmbracelet/crush/internal/tui/styles"
	"github.com/charmbracelet/crush/internal/tui/util"
	"github.com/charmbracelet/crush/internal/version"
	"github.com/charmbracelet/lipgloss/v2"
)

var ChatPageID page.PageID = "chat"

type (
	OpenFilePickerMsg struct{}
	ChatFocusedMsg    struct {
		Focused bool
	}
	CancelTimerExpiredMsg struct{}
)

type PanelType string

const (
	PanelTypeChat   PanelType = "chat"
	PanelTypeEditor PanelType = "editor"
	PanelTypeSplash PanelType = "splash"
)

const (
	CompactModeBreakpoint = 120 // Width at which the chat page switches to compact mode
	EditorHeight          = 5   // Height of the editor input area including padding
	SideBarWidth          = 31  // Width of the sidebar
	SideBarDetailsPadding = 1   // Padding for the sidebar details section
	HeaderHeight          = 1   // Height of the header

	// Layout constants for borders and padding
	BorderWidth        = 1 // Width of component borders
	LeftRightBorders   = 2 // Left + right border width (1 + 1)
	TopBottomBorders   = 2 // Top + bottom border width (1 + 1)
	DetailsPositioning = 2 // Positioning adjustment for details panel

	// Timing constants
	CancelTimerDuration = 2 * time.Second // Duration before cancel timer expires
)

type ChatPage interface {
	util.Model
	layout.Help
	IsChatFocused() bool
}

// cancelTimerCmd creates a command that expires the cancel timer
func cancelTimerCmd() tea.Cmd {
	return tea.Tick(CancelTimerDuration, func(time.Time) tea.Msg {
		return CancelTimerExpiredMsg{}
	})
}

type chatPage struct {
	width, height               int
	detailsWidth, detailsHeight int
	app                         *app.App

	// Layout state
	compact      bool
	forceCompact bool
	focusedPane  PanelType

	// Session
	session session.Session
	keyMap  KeyMap

	// Components
	header  header.Header
	sidebar sidebar.Sidebar
	chat    chat.MessageListCmp
	editor  editor.Editor
	splash  splash.Splash

	// Simple state flags
	showingDetails   bool
	isCanceling      bool
	splashFullScreen bool
}

func New(app *app.App) ChatPage {
	return &chatPage{
		app:         app,
		keyMap:      DefaultKeyMap(),
		header:      header.New(app.LSPClients),
		sidebar:     sidebar.New(app.History, app.LSPClients, false),
		chat:        chat.New(app),
		editor:      editor.New(app),
		splash:      splash.New(),
		focusedPane: PanelTypeSplash,
	}
}

func (p *chatPage) Init() tea.Cmd {
	cfg := config.Get()
	compact := cfg.Options.TUI.CompactMode
	p.compact = compact
	p.forceCompact = compact
	p.sidebar.SetCompactMode(p.compact)

	// Set splash state based on config
	if !config.HasInitialDataConfig() {
		// First-time setup: show model selection
		p.splash.SetOnboarding(true)
		p.splashFullScreen = true
	} else if b, _ := config.ProjectNeedsInitialization(); b {
		// Project needs CRUSH.md initialization
		p.splash.SetProjectInit(true)
		p.splashFullScreen = true
	} else {
		// Ready to chat: focus editor, splash in background
		p.focusedPane = PanelTypeEditor
		p.splashFullScreen = false
	}

	return tea.Batch(
		p.header.Init(),
		p.sidebar.Init(),
		p.chat.Init(),
		p.editor.Init(),
		p.splash.Init(),
	)
}

func (p *chatPage) Update(msg tea.Msg) (tea.Model, tea.Cmd) {
	var cmds []tea.Cmd
	switch msg := msg.(type) {
<<<<<<< HEAD
	case tea.WindowSizeMsg:
		return p, p.SetSize(msg.Width, msg.Height)
=======
	case tea.KeyboardEnhancementsMsg:
		m, cmd := p.layout.Update(msg)
		p.layout = m.(layout.SplitPaneLayout)
		return p, cmd
>>>>>>> 72f469e8
	case CancelTimerExpiredMsg:
		p.isCanceling = false
		return p, nil
	case chat.SendMsg:
		return p, p.sendMessage(msg.Text, msg.Attachments)
	case chat.SessionSelectedMsg:
		return p, p.setSession(msg)
	case commands.ToggleCompactModeMsg:
		p.forceCompact = !p.forceCompact
		var cmd tea.Cmd
		if p.forceCompact {
			p.setCompactMode(true)
			cmd = p.updateCompactConfig(true)
		} else if p.width >= CompactModeBreakpoint {
			p.setCompactMode(false)
			cmd = p.updateCompactConfig(false)
		}
		return p, tea.Batch(p.SetSize(p.width, p.height), cmd)
	case pubsub.Event[session.Session]:
		u, cmd := p.header.Update(msg)
		p.header = u.(header.Header)
		cmds = append(cmds, cmd)
		u, cmd = p.sidebar.Update(msg)
		p.sidebar = u.(sidebar.Sidebar)
		cmds = append(cmds, cmd)
		return p, tea.Batch(cmds...)
	case chat.SessionClearedMsg:
		u, cmd := p.header.Update(msg)
		p.header = u.(header.Header)
		cmds = append(cmds, cmd)
		u, cmd = p.sidebar.Update(msg)
		p.sidebar = u.(sidebar.Sidebar)
		cmds = append(cmds, cmd)
		u, cmd = p.chat.Update(msg)
		p.chat = u.(chat.MessageListCmp)
		cmds = append(cmds, cmd)
		return p, tea.Batch(cmds...)
	case filepicker.FilePickedMsg,
		completions.CompletionsClosedMsg,
		completions.SelectCompletionMsg:
		u, cmd := p.editor.Update(msg)
		p.editor = u.(editor.Editor)
		cmds = append(cmds, cmd)
		return p, tea.Batch(cmds...)

	case pubsub.Event[message.Message],
		anim.StepMsg,
		spinner.TickMsg:
		u, cmd := p.chat.Update(msg)
		p.chat = u.(chat.MessageListCmp)
		cmds = append(cmds, cmd)
		return p, tea.Batch(cmds...)

	case pubsub.Event[history.File], sidebar.SessionFilesMsg:
		u, cmd := p.sidebar.Update(msg)
		p.sidebar = u.(sidebar.Sidebar)
		cmds = append(cmds, cmd)
		return p, tea.Batch(cmds...)

	case commands.CommandRunCustomMsg:
		if p.app.CoderAgent.IsBusy() {
			return p, util.ReportWarn("Agent is busy, please wait before executing a command...")
		}

		cmd := p.sendMessage(msg.Content, nil)
		if cmd != nil {
			return p, cmd
		}
	case splash.OnboardingCompleteMsg:
		p.splashFullScreen = false
		if b, _ := config.ProjectNeedsInitialization(); b {
			p.splash.SetProjectInit(true)
			p.splashFullScreen = true
			return p, p.SetSize(p.width, p.height)
		}
		err := p.app.InitCoderAgent()
		if err != nil {
			return p, util.ReportError(err)
		}
		p.focusedPane = PanelTypeEditor
		return p, p.SetSize(p.width, p.height)
	case tea.KeyPressMsg:
		switch {
		case key.Matches(msg, p.keyMap.NewSession):
			return p, p.newSession()
		case key.Matches(msg, p.keyMap.AddAttachment):
			agentCfg := config.Get().Agents["coder"]
			model := config.Get().GetModelByType(agentCfg.Model)
			if model.SupportsImages {
				return p, util.CmdHandler(OpenFilePickerMsg{})
			} else {
				return p, util.ReportWarn("File attachments are not supported by the current model: " + model.Model)
			}
		case key.Matches(msg, p.keyMap.Tab):
			if p.session.ID == "" {
				u, cmd := p.splash.Update(msg)
				p.splash = u.(splash.Splash)
				return p, cmd
			}
			p.changeFocus()
			return p, nil
		case key.Matches(msg, p.keyMap.Cancel):
			if p.session.ID != "" && p.app.CoderAgent.IsBusy() {
				return p, p.cancel()
			}
		case key.Matches(msg, p.keyMap.Details):
			p.showDetails()
			return p, nil
		}

		switch p.focusedPane {
		case PanelTypeChat:
			u, cmd := p.chat.Update(msg)
			p.chat = u.(chat.MessageListCmp)
			cmds = append(cmds, cmd)
		case PanelTypeEditor:
			u, cmd := p.editor.Update(msg)
			p.editor = u.(editor.Editor)
			cmds = append(cmds, cmd)
		case PanelTypeSplash:
			u, cmd := p.splash.Update(msg)
			p.splash = u.(splash.Splash)
			cmds = append(cmds, cmd)
		}
	case tea.PasteMsg:
		switch p.focusedPane {
		case PanelTypeEditor:
			u, cmd := p.editor.Update(msg)
			p.editor = u.(editor.Editor)
			cmds = append(cmds, cmd)
			return p, tea.Batch(cmds...)
		case PanelTypeChat:
			u, cmd := p.chat.Update(msg)
			p.chat = u.(chat.MessageListCmp)
			cmds = append(cmds, cmd)
			return p, tea.Batch(cmds...)
		case PanelTypeSplash:
			u, cmd := p.splash.Update(msg)
			p.splash = u.(splash.Splash)
			cmds = append(cmds, cmd)
			return p, tea.Batch(cmds...)
		}
	}
	return p, tea.Batch(cmds...)
}

func (p *chatPage) Cursor() *tea.Cursor {
	switch p.focusedPane {
	case PanelTypeEditor:
		return p.editor.Cursor()
	case PanelTypeSplash:
		return p.splash.Cursor()
	default:
		return nil
	}
}

func (p *chatPage) View() string {
	var chatView string
	t := styles.CurrentTheme()

	if p.session.ID == "" {
		splashView := p.splash.View()
		// Full screen during onboarding or project initialization
		if p.splashFullScreen {
			chatView = splashView
		} else {
			// Show splash + editor for new message state
			editorView := p.editor.View()
			chatView = lipgloss.JoinVertical(
				lipgloss.Left,
				t.S().Base.Render(splashView),
				editorView,
			)
		}
	} else {
		messagesView := p.chat.View()
		editorView := p.editor.View()
		if p.compact {
			headerView := p.header.View()
			chatView = lipgloss.JoinVertical(
				lipgloss.Left,
				headerView,
				messagesView,
				editorView,
			)
		} else {
			sidebarView := p.sidebar.View()
			messages := lipgloss.JoinHorizontal(
				lipgloss.Left,
				messagesView,
				sidebarView,
			)
			chatView = lipgloss.JoinVertical(
				lipgloss.Left,
				messages,
				p.editor.View(),
			)
		}
	}

	layers := []*lipgloss.Layer{
		lipgloss.NewLayer(chatView).X(0).Y(0),
	}

	if p.showingDetails {
		style := t.S().Base.
			Width(p.detailsWidth).
			Border(lipgloss.RoundedBorder()).
			BorderForeground(t.BorderFocus)
		version := t.S().Subtle.Width(p.detailsWidth - 2).AlignHorizontal(lipgloss.Right).Render(version.Version)
		details := style.Render(
			lipgloss.JoinVertical(
				lipgloss.Left,
				p.sidebar.View(),
				version,
			),
		)
		layers = append(layers, lipgloss.NewLayer(details).X(1).Y(1))
	}
	canvas := lipgloss.NewCanvas(
		layers...,
	)
	return canvas.Render()
}

func (p *chatPage) updateCompactConfig(compact bool) tea.Cmd {
	return func() tea.Msg {
		err := config.Get().SetCompactMode(compact)
		if err != nil {
			return util.InfoMsg{
				Type: util.InfoTypeError,
				Msg:  "Failed to update compact mode configuration: " + err.Error(),
			}
		}
		return nil
	}
}

func (p *chatPage) setCompactMode(compact bool) {
	if p.compact == compact {
		return
	}
	p.compact = compact
	if compact {
		p.compact = true
		p.sidebar.SetCompactMode(true)
	} else {
		p.compact = false
		p.showingDetails = false
		p.sidebar.SetCompactMode(false)
	}
}

func (p *chatPage) handleCompactMode(newWidth int) {
	if p.forceCompact {
		return
	}
	if newWidth < CompactModeBreakpoint && !p.compact {
		p.setCompactMode(true)
	}
	if newWidth >= CompactModeBreakpoint && p.compact {
		p.setCompactMode(false)
	}
}

func (p *chatPage) SetSize(width, height int) tea.Cmd {
	p.handleCompactMode(width)
	p.width = width
	p.height = height
	var cmds []tea.Cmd

	if p.session.ID == "" {
		if p.splashFullScreen {
			cmds = append(cmds, p.splash.SetSize(width, height))
		} else {
			cmds = append(cmds, p.splash.SetSize(width, height-EditorHeight))
			cmds = append(cmds, p.editor.SetSize(width, EditorHeight))
			cmds = append(cmds, p.editor.SetPosition(0, height-EditorHeight))
		}
	} else {
		if p.compact {
			cmds = append(cmds, p.chat.SetSize(width, height-EditorHeight-HeaderHeight))
			p.detailsWidth = width - DetailsPositioning
			cmds = append(cmds, p.sidebar.SetSize(p.detailsWidth-LeftRightBorders, p.detailsHeight-TopBottomBorders))
			cmds = append(cmds, p.editor.SetSize(width, EditorHeight))
			cmds = append(cmds, p.header.SetWidth(width-BorderWidth))
		} else {
			cmds = append(cmds, p.chat.SetSize(width-SideBarWidth, height-EditorHeight))
			cmds = append(cmds, p.editor.SetSize(width, EditorHeight))
			cmds = append(cmds, p.sidebar.SetSize(SideBarWidth, height-EditorHeight))
		}
		cmds = append(cmds, p.editor.SetPosition(0, height-EditorHeight))
	}
	return tea.Batch(cmds...)
}

func (p *chatPage) newSession() tea.Cmd {
	if p.session.ID == "" {
		return nil
	}

	p.session = session.Session{}
	p.focusedPane = PanelTypeEditor
	p.isCanceling = false
	return tea.Batch(
		util.CmdHandler(chat.SessionClearedMsg{}),
		p.SetSize(p.width, p.height),
	)
}

func (p *chatPage) setSession(session session.Session) tea.Cmd {
	if p.session.ID == session.ID {
		return nil
	}

	var cmds []tea.Cmd
	p.session = session

	cmds = append(cmds, p.SetSize(p.width, p.height))
	cmds = append(cmds, p.chat.SetSession(session))
	cmds = append(cmds, p.sidebar.SetSession(session))
	cmds = append(cmds, p.header.SetSession(session))
	cmds = append(cmds, p.editor.SetSession(session))

	return tea.Sequence(cmds...)
}

func (p *chatPage) changeFocus() {
	if p.session.ID == "" {
		return
	}
	switch p.focusedPane {
	case PanelTypeChat:
		p.focusedPane = PanelTypeEditor
		p.editor.Focus()
		p.chat.Blur()
	case PanelTypeEditor:
		p.focusedPane = PanelTypeChat
		p.chat.Focus()
		p.editor.Blur()
	}
}

func (p *chatPage) cancel() tea.Cmd {
	if p.isCanceling {
		p.isCanceling = false
		p.app.CoderAgent.Cancel(p.session.ID)
		return nil
	}

	p.isCanceling = true
	return cancelTimerCmd()
}

func (p *chatPage) showDetails() {
	if p.session.ID == "" || !p.compact {
		return
	}
	p.showingDetails = !p.showingDetails
	p.header.SetDetailsOpen(p.showingDetails)
}

func (p *chatPage) sendMessage(text string, attachments []message.Attachment) tea.Cmd {
	session := p.session
	var cmds []tea.Cmd
	if p.session.ID == "" {
		newSession, err := p.app.Sessions.Create(context.Background(), "New Session")
		if err != nil {
			return util.ReportError(err)
		}
		session = newSession
		cmds = append(cmds, util.CmdHandler(chat.SessionSelectedMsg(session)))
	}
	_, err := p.app.CoderAgent.Run(context.Background(), session.ID, text, attachments...)
	if err != nil {
		return util.ReportError(err)
	}
	return tea.Batch(cmds...)
}

func (p *chatPage) Bindings() []key.Binding {
	bindings := []key.Binding{
		p.keyMap.NewSession,
		p.keyMap.AddAttachment,
	}
	if p.app.CoderAgent != nil && p.app.CoderAgent.IsBusy() {
		cancelBinding := p.keyMap.Cancel
		if p.isCanceling {
			cancelBinding = key.NewBinding(
				key.WithKeys("esc"),
				key.WithHelp("esc", "press again to cancel"),
			)
		}
		bindings = append([]key.Binding{cancelBinding}, bindings...)
	}

	switch p.focusedPane {
	case PanelTypeChat:
		bindings = append([]key.Binding{
			key.NewBinding(
				key.WithKeys("tab"),
				key.WithHelp("tab", "focus editor"),
			),
		}, bindings...)
		bindings = append(bindings, p.chat.Bindings()...)
	case PanelTypeEditor:
		bindings = append([]key.Binding{
			key.NewBinding(
				key.WithKeys("tab"),
				key.WithHelp("tab", "focus chat"),
			),
		}, bindings...)
		bindings = append(bindings, p.editor.Bindings()...)
	case PanelTypeSplash:
		bindings = append(bindings, p.splash.Bindings()...)
	}

	return bindings
}

func (p *chatPage) IsChatFocused() bool {
	return p.focusedPane == PanelTypeChat
}<|MERGE_RESOLUTION|>--- conflicted
+++ resolved
@@ -152,15 +152,12 @@
 func (p *chatPage) Update(msg tea.Msg) (tea.Model, tea.Cmd) {
 	var cmds []tea.Cmd
 	switch msg := msg.(type) {
-<<<<<<< HEAD
+	case tea.KeyboardEnhancementsMsg:
+		m, cmd := p.editor.Update(msg)
+		p.editor = m.(editor.Editor)
+		return p, cmd
 	case tea.WindowSizeMsg:
 		return p, p.SetSize(msg.Width, msg.Height)
-=======
-	case tea.KeyboardEnhancementsMsg:
-		m, cmd := p.layout.Update(msg)
-		p.layout = m.(layout.SplitPaneLayout)
-		return p, cmd
->>>>>>> 72f469e8
 	case CancelTimerExpiredMsg:
 		p.isCanceling = false
 		return p, nil
